ROS drivers for R2000 and R2300 laser scanners

**Required platform:**  
Ubuntu 18.04 and ROS Melodic
  
**Clone the repository:**  
Clone the repository in the `src` folder of your ROS workspace
```
<<<<<<< HEAD
git clone --branch=master https://github.com/PepperlFuchs/ROS_driver
=======
git clone --branch=master https://github.com/PepperlFuchs/ROS_driver.git
>>>>>>> 23827867
```
  
**Install the missing dependencies:**  
```
cd <path/to/workspace>
rosdep update
rosdep install --from-paths src --ignore-src --rosdistro=melodic -y
```
  
**Build the workspace:**  
```
cd <path/to/workspace>
source /opt/ros/melodic/setup.bash
catkin build
source <path/to/workspace>/devel/setup.bash
```
  
**Usage:**  
Now you are ready to use the driver. Make the necessary power and ethernet connections. Make sure your computer's IP address is on the same subnet mask as that of the device. Change the `scanner_ip` argument in the respective launch file as necessary. You can now launch one of the drivers in the following manner:  
```
roslaunch pf_driver r2000.launch
```
OR
```
roslaunch pf_driver r2300.launch
```
With R2300, the term scan refers to a contiguous group of measurements spanning one particular horizontal circular
sector. Depending on the orientation of the mirrors on the cube, the scans may be taken in the same or slightly different
layers.  
  
In current sensors, all four mirrors are inclined slightly differently so that scans are taken at the following vertical
angle (relative to the mounting plane). Note that the layers are numbered in the order they are scanned during one
turn. This is (yet) not strictly from bottom to top:

| **Layer index** | **Angle** | **Description** |
|-----------------|-----------|-----------------|
|0 |-4.5°|bottom (connector side)|
|1 |-1.5° | - |
|2 |+4.5° | top |
|3 |+1.5° | - |

To visualize the 4 rings in RViz, run the following launch file:
```
roslaunch pf_driver r2300_allscans.launch
```<|MERGE_RESOLUTION|>--- conflicted
+++ resolved
@@ -6,11 +6,7 @@
 **Clone the repository:**  
 Clone the repository in the `src` folder of your ROS workspace
 ```
-<<<<<<< HEAD
-git clone --branch=master https://github.com/PepperlFuchs/ROS_driver
-=======
 git clone --branch=master https://github.com/PepperlFuchs/ROS_driver.git
->>>>>>> 23827867
 ```
   
 **Install the missing dependencies:**  
