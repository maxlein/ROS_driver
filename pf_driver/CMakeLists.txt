--- conflicted
+++ resolved
@@ -12,14 +12,10 @@
   std_msgs
   sensor_msgs
   dynamic_reconfigure
-<<<<<<< HEAD
   laser_geometry
   tf
   pcl_conversions
   pcl_ros
-=======
-  message_generation
->>>>>>> 6336e015
 )
 
 find_package(Boost REQUIRED COMPONENTS system)
