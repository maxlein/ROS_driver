<?xml version="1.0"?>
<package format="2">
  <name>pf_driver</name>
  <version>0.0.1</version>
  <description>The Pepperl+Fuchs package</description>

  <maintainer email="harshavardhan.deshpande@ipa.fraunhofer.de">Harsh Deshpande</maintainer>
  <author email="harshavardhan.deshpande@ipa.fraunhofer.de">Harsh Deshpande</author>
  <license>Apache2.0</license>
  <url type="website">http://wiki.ros.org/pepperl_fuchs_r2000</url>

  <buildtool_depend>catkin</buildtool_depend>
  <build_depend>libpcl-all-dev</build_depend>
  <exec_depend>libpcl-all</exec_depend>
  <depend>roscpp</depend>
  <depend>libcpprest-dev</depend>
  <depend>std_msgs</depend>
  <depend>sensor_msgs</depend>
  <depend>dynamic_reconfigure</depend>
<<<<<<< HEAD
  <depend>laser_geometry</depend>
=======
  <test_depend>rosunit</test_depend>
>>>>>>> 6336e015

  <export>
  </export>
</package><|MERGE_RESOLUTION|>--- conflicted
+++ resolved
@@ -17,11 +17,8 @@
   <depend>std_msgs</depend>
   <depend>sensor_msgs</depend>
   <depend>dynamic_reconfigure</depend>
-<<<<<<< HEAD
   <depend>laser_geometry</depend>
-=======
   <test_depend>rosunit</test_depend>
->>>>>>> 6336e015
 
   <export>
   </export>
