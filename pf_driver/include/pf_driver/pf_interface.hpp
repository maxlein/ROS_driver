--- conflicted
+++ resolved
@@ -2,17 +2,12 @@
 #define PF_DRIVER_PF_INTERFACE_H
 
 #include <dynamic_reconfigure/server.h>
-<<<<<<< HEAD
 #include <laser_geometry/laser_geometry.h>
 #include <pcl_conversions/pcl_conversions.h>
 #include <ros/ros.h>
 #include <sensor_msgs/LaserScan.h>
 #include <tf/transform_listener.h>
 #include <type_traits>
-=======
-#include <ros/ros.h>
-#include <sensor_msgs/LaserScan.h>
->>>>>>> 6336e015
 
 #include "pf_driver/communication.hpp"
 #include "pf_driver/hardware_interface.hpp"
@@ -108,7 +103,6 @@
         HardwareInterface<ConnectionType>::data_notifier.notify_one();
       }
       ScanData &scandata = HardwareInterface<ConnectionType>::scans[layer_index].back();
-<<<<<<< HEAD
 
       for (int i = 0; i < num_points; i++)
       {
@@ -117,16 +111,6 @@
         std::uint32_t distance = (data & 0x000FFFFFul);
         std::uint32_t amplitude = ((data & 0xFFF00000ul) >> 20);
 
-=======
-
-      for (int i = 0; i < num_points; i++)
-      {
-        std::uint32_t data = p_scan_data[i];
-
-        std::uint32_t distance = (data & 0x000FFFFFul);
-        std::uint32_t amplitude = ((data & 0xFFF00000ul) >> 20);
-
->>>>>>> 6336e015
         if (amplitude < 32)
         {
           amplitude = std::numeric_limits<std::uint32_t>::quiet_NaN();
@@ -143,7 +127,6 @@
     }
   }
 
-<<<<<<< HEAD
   void copy_pointcloud(sensor_msgs::PointCloud2 &c1, sensor_msgs::PointCloud2 c2)
   {
     c1.height = c2.height;
@@ -181,11 +164,6 @@
     cloud.header.frame_id = "/scan";
     cloud.header.stamp = ros::Time::now();
 
-=======
-  void publish_scan(std::string frame_id)
-  {
-    auto scandatas = HardwareInterface<ConnectionType>::get_scan(layers);
->>>>>>> 6336e015
     for (int i = 0; i < layers.size(); i++)
     {
       if (!layers[i])
@@ -198,11 +176,7 @@
 
       sensor_msgs::LaserScan scanmsg;
       scanmsg.header.frame_id = frame_id + "_" + std::to_string(i);
-<<<<<<< HEAD
-      scanmsg.header.stamp = ros::Time::now();  //().fromNSec(scandata.header.timestamp);
-=======
       scanmsg.header.stamp = ros::Time::now();
->>>>>>> 6336e015
 
       float fov = angle_min_max.second - angle_min_max.first;
       scanmsg.angle_min = angle_min_max.first;
@@ -224,7 +198,6 @@
         scanmsg.intensities[i] = scandata.amplitude_data[i];
       }
       scan_publishers[i].publish(scanmsg);
-<<<<<<< HEAD
 
       sensor_msgs::PointCloud2 cloud_;
       if (tfListener_.waitForTransform(scanmsg.header.frame_id, "/scan",
@@ -242,18 +215,12 @@
           add_pointcloud(cloud, cloud_);
         }
       }
-=======
->>>>>>> 6336e015
-    }
-  }
-
-<<<<<<< HEAD
-    pcl_publisher.publish(cloud);
-  }
-
-=======
->>>>>>> 6336e015
-  void reconfig_callback(pf_driver::PFDriverConfig &config, uint32_t level)
+    }
+  }
+  pcl_publisher.publish(cloud);
+}
+
+void reconfig_callback(pf_driver::PFDriverConfig &config, uint32_t level)
   {
     ROS_INFO("Reconfigure Request: %d", config.scan_frequency);
     protocol_interface->set_scan_frequency(config.scan_frequency);
@@ -277,7 +244,6 @@
 
     using PF_Device = PF_Interface<ConnectionType, ProtocolType, PacketHeader>;
     PF_Device pf_interface(scanner_ip, std::string("0"), major_version);
-<<<<<<< HEAD
     if (std::is_same<PacketHeader, PacketHeaderR2300>::value)
     {
       pf_interface.init_publishers(nh, 4);
@@ -448,173 +414,5 @@
 
   std::basic_string<u_char> remaining_data;
 };
-=======
-    {
-      pf_interface.init_publishers(nh, 4);
-    }
-    else if (std::is_same<PacketHeader, PacketHeaderR2000>::value)
-    {
-      pf_interface.init_publishers(nh, 1);
-    }
-
-    dynamic_reconfigure::Server<pf_driver::PFDriverConfig> param_server;
-    param_server.setCallback(
-        boost::bind(&PF_Device::reconfig_callback, &pf_interface, boost::placeholders::_1, boost::placeholders::_2));
-    return -1;
-  }
-
-  ros::Rate pub_rate(2 * scan_frequency);
-  while (ros::ok())
-  {
-    pf_interface.publish_scan(frame_id);
-    pf_interface.feedWatchdog();
-    ros::spinOnce();
-    pub_rate.sleep();
-  }
-
-  return 0;
-}
-
-  void feedWatchdog(bool feed_always = false)
-{
-  const double current_time = std::time(0);
-
-  if (feed_always || watchdog_feed_time < (current_time - feed_timeout))
-  {
-    if (!protocol_interface->feed_watchdog(handle_info.handle))
-      std::cerr << "ERROR: Feeding watchdog failed!" << std::endl;
-    watchdog_feed_time = current_time;
-  }
-}
-
-protected:
-HandleInfo handle_connect()
-{
-  if (std::is_same<ConnectionType, TCPConnection>::value)
-  {
-    HandleInfo hi = protocol_interface->request_handle_tcp('C', 0);
-    HardwareInterface<ConnectionType>::set_port(hi.port);
-    try
-    {
-      HardwareInterface<ConnectionType>::connect();
-    }
-    catch (std::exception &e)
-    {
-      std::cerr << "Exception: " << e.what() << std::endl;
-      return HandleInfo();
-    }
-    return hi;
-  }
-  else if (std::is_same<ConnectionType, UDPConnection>::value)
-  {
-    try
-    {
-      HardwareInterface<ConnectionType>::connect();
-    }
-    catch (std::exception &e)
-    {
-      std::cerr << "Exception: " << e.what() << std::endl;
-      return HandleInfo();
-    }
-    return protocol_interface->request_handle_udp(HardwareInterface<ConnectionType>::get_host_ip(),
-                                                  HardwareInterface<ConnectionType>::get_port(), 'C', 0);
-  }
-}
-
-bool init_protocol()
-{
-  auto opi = protocol_interface->get_protocol_info();
-  if (opi.version_major != major_version)
-  {
-    std::cerr << "ERROR: Could not connect to laser range finder!" << std::endl;
-    return false;
-  }
-  if (opi.version_major != major_version)
-  {
-    std::cerr << "ERROR: Wrong protocol version (version_major=" << opi.version_major
-              << ", version_minor=" << opi.version_minor << ")" << std::endl;
-    return false;
-  }
-  protocol_info = opi;
-  parameters = protocol_interface->get_parameter(protocol_interface->list_parameters());
-  watchdog_feed_time = 0;
-  return true;
-}
-
-void init_publishers(ros::NodeHandle nh, std::size_t num_layers)
-{
-  scan_publishers.resize(num_layers);
-  for (int i = 0; i < num_layers; i++)
-  {
-    std::string topic = "scan_" + std::to_string(i);
-    scan_publishers[i] = nh.advertise<sensor_msgs::LaserScan>(topic.c_str(), 100);
-  }
-}
-
-void parser_data()
-{
-}
-
-void fill_scan_data(ScanData &scandata, std::string str)
-{
-  std::uint32_t *data = reinterpret_cast<std::uint32_t *>((char *)str.c_str());
-
-  std::uint32_t distance = (*data & 0x000FFFFF);
-  std::uint32_t amplitude = ((*data & 0xFFF00000) >> 20);
-
-  scandata.distance_data.push_back(distance);
-  scandata.amplitude_data.push_back(amplitude);
-}
-
-int find_packet_start(std::string type, std::basic_string<u_char> str)
-{
-  for (int i = 0; i < str.size() - 4; i++)
-  {
-    if (((unsigned char)str[i]) == 0x5c && ((unsigned char)str[i + 1]) == 0xa2 &&
-        ((unsigned char)str[i + 2]) == type[0] && ((unsigned char)str[i + 3]) == type[1])
-    {
-      return i;
-    }
-  }
-  return -1;
-}
-
-std::size_t get_header_size()
-{
-  return sizeof(PacketHeader);
-}
-
-// should extend this in R2300 class
-std::string get_packet_type()
-{
-  if (std::is_same<PacketHeader, PacketHeaderR2000>::value)
-  {
-    return "C";
-  }
-  else if (std::is_same<PacketHeader, PacketHeaderR2300>::value)
-  {
-    return "C1";
-  }
-}
-
-ProtocolType *protocol_interface;
-PacketHeader *p_header;
-
-std::vector<ros::Publisher> scan_publishers;
-
-HandleInfo handle_info;
-ProtocolInfo protocol_info;
-std::map<std::string, std::string> parameters;
-
-int major_version;
-double watchdog_feed_time;
-double feed_timeout;
-std::vector<int> layers;
-std::pair<float, float> angle_min_max;
-
-std::basic_string<u_char> remaining_data;
-}
-;
->>>>>>> 6336e015
 
 #endif